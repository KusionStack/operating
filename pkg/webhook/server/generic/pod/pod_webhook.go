/*
Copyright 2023 The KusionStack Authors.

Licensed under the Apache License, Version 2.0 (the "License");
you may not use this file except in compliance with the License.
You may obtain a copy of the License at

    http://www.apache.org/licenses/LICENSE-2.0

Unless required by applicable law or agreed to in writing, software
distributed under the License is distributed on an "AS IS" BASIS,
WITHOUT WARRANTIES OR CONDITIONS OF ANY KIND, either express or implied.
See the License for the specific language governing permissions and
limitations under the License.
*/

package pod

import (
	"context"

	admissionv1 "k8s.io/api/admission/v1"
	corev1 "k8s.io/api/core/v1"
	"sigs.k8s.io/controller-runtime/pkg/client"

	"kusionstack.io/operating/pkg/webhook/server/generic/pod/gracedelete"
	"kusionstack.io/operating/pkg/webhook/server/generic/pod/opslifecycle"
)

var (
	webhooks []AdmissionWebhook
)

type AdmissionWebhook interface {
	Name() string
	Mutating(ctx context.Context, c client.Client, oldPod, newPod *corev1.Pod, operation admissionv1.Operation) error
	Validating(ctx context.Context, c client.Client, oldPod, newPod *corev1.Pod, operation admissionv1.Operation) error
}

func init() {
	webhooks = append(webhooks, opslifecycle.New())
	webhooks = append(webhooks, gracedelete.New())
<<<<<<< HEAD
	for _, podResourceConsistWebhook := range resourceconsist.PodResourceConsistWebhooks {
		webhooks = append(webhooks, podResourceConsistWebhook)
	}
}

func RegisterAdmissionWebhook(webhook AdmissionWebhook) {
	webhooks = append(webhooks, webhook)
}

func ListAdmissionWebhooks() []AdmissionWebhook {
	return webhooks
=======
>>>>>>> facfc93e
}<|MERGE_RESOLUTION|>--- conflicted
+++ resolved
@@ -40,10 +40,6 @@
 func init() {
 	webhooks = append(webhooks, opslifecycle.New())
 	webhooks = append(webhooks, gracedelete.New())
-<<<<<<< HEAD
-	for _, podResourceConsistWebhook := range resourceconsist.PodResourceConsistWebhooks {
-		webhooks = append(webhooks, podResourceConsistWebhook)
-	}
 }
 
 func RegisterAdmissionWebhook(webhook AdmissionWebhook) {
@@ -52,6 +48,4 @@
 
 func ListAdmissionWebhooks() []AdmissionWebhook {
 	return webhooks
-=======
->>>>>>> facfc93e
 }